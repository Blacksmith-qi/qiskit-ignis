# -*- coding: utf-8 -*-

# Copyright 2019, IBM.
#
# This source code is licensed under the Apache License, Version 2.0 found in
# the LICENSE.txt file in the root directory of this source tree.

"""
Fitters of characteristic times
"""

from scipy.optimize import curve_fit
import numpy as np
from qiskit.tools.qcvv.tomography import marginal_counts


class BaseCoherenceFitter:
    """
    Base class for fitters of characteristic times
    """

    def __init__(self, description,
                 backend_result, shots, xdata,
                 qubits, fit_fun, fit_p0,
                 fit_bounds, expected_state='0'):
        """
        Args:
           description: a string describing the fitter's purpose, e.g. 'T1'
           backend_result: result of backend execution (qiskit.Result).
           xdata: a list of times in micro-seconds.
           qubits: the qubits for which we measured coherence
<<<<<<< HEAD
           fit_fun, fit_p0, fir_bounds: equivalent to parameters of scipy.curve_fit.
=======
           fit_fun, fit_p0, fir_bounds: equivalent to parameters of
           scipy.curve_fit.
>>>>>>> 079bce48
           expected_state: is the circuit supposed to end up in '0' or '1'?
        """

        self._description = description
        self._backend_result = backend_result
        self._shots = shots
        self._expected_state = expected_state

<<<<<<< HEAD
=======
        self._num_of_qubits = len(qubits)
>>>>>>> 079bce48
        self._qubits = qubits

        self._xdata = xdata
        self._calc_data()  # computes self._ydata

        self._fit_fun = fit_fun
        # computes self._params and self._params_err
        self._calc_fit(fit_p0, fit_bounds)

    @property
    def description(self):
        """
        Return the fitter's purpose, e.g. 'T1'
        """
        return self._description

    @property
    def backend_result(self):
        """
        Return the execution results (qiskit.Result)
        """
        return self._backend_result

    @property
    def shots(self):
        """
        Return the number of shots in the execution
        """
        return self._shots

    @property
    def measured_qubit(self):
        """
        Return the index of the qubit whose characteristic time is measured
        """
        return self._qubit

    @property
    def xdata(self):
        """
        Return the data points on the x-axis (a list of floats)
        """
        return self._xdata

    @property
    def ydata(self):
        """
        Return the data points on the y-axis
<<<<<<< HEAD
        In the form of a list of dictionaries:
        - ydata[i]['mean'] is a list, where item no. j is the probability of success
                           of qubit i for a circuit that lasts xdata[j].
        - ydata[i]['std'] is a list, where ydata['std'][j] is the
                          standard deviation of the success of qubit i.
=======
        List of size num_of_qubits
        In the form of a dictionary ydata:
        - ydata[i]['mean'] is a list, where item no. j is the probability of
                        success for a circuit that lasts xdata[j].
        - ydata[i]['std'] is a list, where ydata['std'][j] is the
                       standard deviation of the success.
>>>>>>> 079bce48
        """
        return self._ydata

    @property
    def fit_fun(self):
        """
        Return the function used in the fit,
        e.g. BaseCoherenceFitter._exp_fit_fun
        """
        return self._fit_fun

    @property
    def params(self):
        """
        Return the fit function parameters that were calculated by curve_fit
        """
        return self._params

    @property
    def params_err(self):
        """
        Return the error of the fit function parameters
        """
        return self._params_err

    @property
    def time(self):
        """
        Return the characteristic time
        """
        return self._time

    @property
    def time_err(self):
        """
        Return the error of the characteristic time
        """
        return self._time_err

    def _calc_data(self):
        """
        Rerieve probabilities of success from execution results, i.e.,
        probability to measure a state where all qubits are 0.
<<<<<<< HEAD
        Computes a list of dictionaries, see documentation of property ydata.
        """

        self._ydata = []
        for qind, _ in enumerate(self._qubits):
=======
        Computes a dictionary self._ydata:
        - self._ydata['mean'] is a list, where item no. j is the probability of
                            success for a circuit that lasts self._xdata[j].
        - self._ydata['std'] is a list, where ydata['std'][j] is the
                             standard deviation of the success.
        """

        self._ydata = []
        for qind, qubit in enumerate(self._qubits):
>>>>>>> 079bce48
            self._ydata.append({'mean': [], 'std': []})
            for circ, _ in enumerate(self._xdata):
                counts = self._backend_result.get_counts(circ)
                counts_subspace = marginal_counts(counts, [qind])
<<<<<<< HEAD
                success_prob = counts_subspace.get(self._expected_state, 0) / self._shots
                self._ydata[-1]['mean'].append(success_prob)
                self._ydata[-1]['std'].append(np.sqrt(success_prob * (1-success_prob) / self._shots))
                #problem for the fitter if one of the std points is exactly zero
                if self._ydata[-1]['std'][-1] == 0:
                    self._ydata[-1]['std'][-1] = 1e-4

=======
                success_prob = \
                    counts_subspace.get(self._expected_state, 0) / self._shots
                self._ydata[-1]['mean'].append(success_prob)
                self._ydata[-1]['std'].append(
                        np.sqrt(success_prob * (1-success_prob) / self._shots))
                # problem for the fitter if one of the std points is
                # exactly zero
                if self._ydata[-1]['std'][-1] == 0:
                    self._ydata[-1]['std'][-1] = 1e-4
>>>>>>> 079bce48

    def _calc_fit(self, p0, bounds):
        """
        Fit the curve.
        Computes self._params and self._params_err:
        - self._params[i] - same as the first returned value of curve_fit, for qubit i.
        - self._params_err[i] - error for each parameter, for qubit i.
        """
        self._params = []
        self._params_err = []
        for qind, _ in enumerate(self._qubits):
            tmp_params, fcov = curve_fit(self._fit_fun, self._xdata,
                                         self._ydata[qind]['mean'],
                                         sigma=self._ydata[qind]['std'],
                                         p0=p0, bounds=bounds)

<<<<<<< HEAD
            self._params.append(tmp_params.copy())
            self._params_err.append(np.sqrt(np.diag(fcov)))
=======
        self._params = []
        self._params_err = []
        for qind, qubit in enumerate(self._qubits):
            tmp_params, fcov = curve_fit(self._fit_fun, self._xdata,
                                         self._ydata[qind]['mean'],
                                         sigma=self._ydata[qind]['std'],
                                         p0=p0, bounds=bounds)
>>>>>>> 079bce48

            self._params.append(tmp_params.copy())
            self._params_err.append(np.sqrt(np.diag(fcov)))

    def plot_coherence(self, qind, ax=None, show_plot=True):
        """
        Plot coherence data.

        Args:
<<<<<<< HEAD
            qind: qubit index to plot
=======
            qind: qubit idndex to plot
>>>>>>> 079bce48
            ax: plot axes
            show_plot: call plt.show()

        return the axes object
        """

        from matplotlib import pyplot as plt

        if ax is None:
            plt.figure()
            ax = plt.gca()

        ax.errorbar(self._xdata, self._ydata[qind]['mean'],
<<<<<<< HEAD
                     self._ydata[qind]['std'],
                     marker='.', markersize=9, c='b', linestyle='')
        ax.plot(self._xdata, self._fit_fun(self._xdata, *self._params[qind]),
                 c='r', linestyle='--',
                 label=self._description+': '+str(np.around(self._time[qind],1))+' micro-seconds')
=======
                    self._ydata[qind]['std'],
                    marker='.', markersize=9, c='b', linestyle='')
        ax.plot(self._xdata, self._fit_fun(self._xdata, *self._params[qind]),
                c='r', linestyle='--',
                label=self._description + ': ' +
                str(np.around(self._time[qind], 1)) + ' micro-seconds')
>>>>>>> 079bce48

        ax.tick_params(axis='x', labelsize=14, labelrotation=70)
        ax.tick_params(axis='y', labelsize=14)
        ax.set_xlabel('time [micro-seconds]', fontsize=16)
        ax.set_ylabel('Probability of success', fontsize=16)
        ax.set_title(self._description + ' for qubit ' +
<<<<<<< HEAD
                  str(self._qubits[qind]), fontsize=18)
=======
                     str(self._qubits[qind]), fontsize=18)
>>>>>>> 079bce48
        ax.legend(fontsize=12)
        ax.grid(True)
        if show_plot:
            plt.show()

        return ax
<<<<<<< HEAD

=======
>>>>>>> 079bce48

    @staticmethod
    def _exp_fit_fun(x, a, tau, c):
        """
        Function used to fit the exponential decay
        """

        return a * np.exp(-x / tau) + c


class T1Fitter(BaseCoherenceFitter):
    """
    T1 fitter
    """

    def __init__(self, backend_result, shots, xdata,
<<<<<<< HEAD
                 qubits, fit_p0, fit_bounds):

        BaseCoherenceFitter.__init__(self, '$T_1$',
                                     backend_result, shots,
                                     xdata, qubits,
=======
                 qubits,
                 fit_p0, fit_bounds):

        BaseCoherenceFitter.__init__(self, '$T_1$',
                                     backend_result, shots, xdata,
                                     qubits,
>>>>>>> 079bce48
                                     BaseCoherenceFitter._exp_fit_fun,
                                     fit_p0, fit_bounds, expected_state='1')

        self._time = []
        self._time_err = []
        for qind, _ in enumerate(qubits):
<<<<<<< HEAD
            self._time.append(self._params[qind][1])
            self._time_err.append(self._params_err[qind][1])

    def plot_coherence(self, qind, ax=None):

        ax = BaseCoherenceFitter.plot_coherence(self, qind, ax, show_plot=False)
=======
            self._time.append(self.params[qind][1])
            self._time_err.append(self.params_err[qind][1])

    def plot_coherence(self, qind, ax=None):

        ax = BaseCoherenceFitter.plot_coherence(self, qind, ax,
                                                show_plot=False)
>>>>>>> 079bce48
        ax.set_ylabel("Excited State Population")

        return ax


class T2Fitter(BaseCoherenceFitter):
    """
    T2 fitter
    """

    def __init__(self, backend_result, shots, xdata,
                 qubits, fit_p0, fit_bounds):

        BaseCoherenceFitter.__init__(self, '$T_2$',
                                     backend_result, shots,
                                     xdata, qubits,
                                     BaseCoherenceFitter._exp_fit_fun,
                                     fit_p0, fit_bounds, expected_state='0')

        self._time = []
        self._time_err = []
        for qind, _ in enumerate(qubits):
            self._time.append(self._params[qind][1])
            self._time_err.append(self._params_err[qind][1])

<<<<<<< HEAD
    def plot_coherence(self, qind, ax=None):

        ax = BaseCoherenceFitter.plot_coherence(self, qind, ax, show_plot=False)
=======
    def plot_coherence(self, ax=None):

        ax = BaseCoherenceFitter.plot_coherence(self, ax, show_plot=False)
>>>>>>> 079bce48
        ax.set_ylabel("Ground State Population")

        return ax


class T2StarExpFitter(BaseCoherenceFitter):
    """
    T2* fitter
    """

    def __init__(self, backend_result, shots, xdata,
                 qubits, fit_p0, fit_bounds):

        BaseCoherenceFitter.__init__(self, '$T_2^*$ exp',
                                     backend_result, shots,
                                     xdata, qubits,
                                     BaseCoherenceFitter._exp_fit_fun,
                                     fit_p0, fit_bounds, expected_state='0')

        self._time = []
        self._time_err = []
        for qind, _ in enumerate(qubits):
            self._time.append(self._params[qind][1])
            self._time_err.append(self._params_err[qind][1])

    def plot_coherence(self, qind, ax=None):

        ax = BaseCoherenceFitter.plot_coherence(self, qind, ax, show_plot=False)
        ax.set_ylabel("Ground State Population")

        return ax        


class T2StarOscFitter(BaseCoherenceFitter):
    """
    T2* fitter
    """

    def __init__(self, backend_result, shots, xdata,
                 qubits, fit_p0, fit_bounds):

        BaseCoherenceFitter.__init__(self, '$T_2^*$',
                                     backend_result, shots,
                                     xdata, qubits,
                                     T2StarOscFitter._osc_fit_fun,
                                     fit_p0, fit_bounds, expected_state='0')

        self._time = []
        self._time_err = []
        for qind, _ in enumerate(qubits):
            self._time.append(self._params[qind][1])
            self._time_err.append(self._params_err[qind][1])

    def plot_coherence(self, qind, ax=None):

        ax = BaseCoherenceFitter.plot_coherence(self, qind, ax, show_plot=False)
        ax.set_ylabel("Ground State Population")

<<<<<<< HEAD
        return ax

=======
>>>>>>> 079bce48
    @staticmethod
    def _osc_fit_fun(x, a, tau, f, phi, c):
        """
        Function used to fit the decay cosine
        """

        return a * np.exp(-x / tau) * np.cos(2 * np.pi * f * x + phi) + c<|MERGE_RESOLUTION|>--- conflicted
+++ resolved
@@ -29,12 +29,8 @@
            backend_result: result of backend execution (qiskit.Result).
            xdata: a list of times in micro-seconds.
            qubits: the qubits for which we measured coherence
-<<<<<<< HEAD
-           fit_fun, fit_p0, fir_bounds: equivalent to parameters of scipy.curve_fit.
-=======
-           fit_fun, fit_p0, fir_bounds: equivalent to parameters of
+           fit_fun, fit_p0, fit_bounds: equivalent to parameters of
            scipy.curve_fit.
->>>>>>> 079bce48
            expected_state: is the circuit supposed to end up in '0' or '1'?
         """
 
@@ -42,11 +38,6 @@
         self._backend_result = backend_result
         self._shots = shots
         self._expected_state = expected_state
-
-<<<<<<< HEAD
-=======
-        self._num_of_qubits = len(qubits)
->>>>>>> 079bce48
         self._qubits = qubits
 
         self._xdata = xdata
@@ -95,20 +86,11 @@
     def ydata(self):
         """
         Return the data points on the y-axis
-<<<<<<< HEAD
         In the form of a list of dictionaries:
         - ydata[i]['mean'] is a list, where item no. j is the probability of success
                            of qubit i for a circuit that lasts xdata[j].
         - ydata[i]['std'] is a list, where ydata['std'][j] is the
                           standard deviation of the success of qubit i.
-=======
-        List of size num_of_qubits
-        In the form of a dictionary ydata:
-        - ydata[i]['mean'] is a list, where item no. j is the probability of
-                        success for a circuit that lasts xdata[j].
-        - ydata[i]['std'] is a list, where ydata['std'][j] is the
-                       standard deviation of the success.
->>>>>>> 079bce48
         """
         return self._ydata
 
@@ -152,36 +134,16 @@
         """
         Rerieve probabilities of success from execution results, i.e.,
         probability to measure a state where all qubits are 0.
-<<<<<<< HEAD
         Computes a list of dictionaries, see documentation of property ydata.
         """
 
         self._ydata = []
         for qind, _ in enumerate(self._qubits):
-=======
-        Computes a dictionary self._ydata:
-        - self._ydata['mean'] is a list, where item no. j is the probability of
-                            success for a circuit that lasts self._xdata[j].
-        - self._ydata['std'] is a list, where ydata['std'][j] is the
-                             standard deviation of the success.
-        """
-
-        self._ydata = []
-        for qind, qubit in enumerate(self._qubits):
->>>>>>> 079bce48
             self._ydata.append({'mean': [], 'std': []})
             for circ, _ in enumerate(self._xdata):
                 counts = self._backend_result.get_counts(circ)
                 counts_subspace = marginal_counts(counts, [qind])
-<<<<<<< HEAD
-                success_prob = counts_subspace.get(self._expected_state, 0) / self._shots
-                self._ydata[-1]['mean'].append(success_prob)
-                self._ydata[-1]['std'].append(np.sqrt(success_prob * (1-success_prob) / self._shots))
-                #problem for the fitter if one of the std points is exactly zero
-                if self._ydata[-1]['std'][-1] == 0:
-                    self._ydata[-1]['std'][-1] = 1e-4
-
-=======
+
                 success_prob = \
                     counts_subspace.get(self._expected_state, 0) / self._shots
                 self._ydata[-1]['mean'].append(success_prob)
@@ -191,7 +153,6 @@
                 # exactly zero
                 if self._ydata[-1]['std'][-1] == 0:
                     self._ydata[-1]['std'][-1] = 1e-4
->>>>>>> 079bce48
 
     def _calc_fit(self, p0, bounds):
         """
@@ -208,10 +169,6 @@
                                          sigma=self._ydata[qind]['std'],
                                          p0=p0, bounds=bounds)
 
-<<<<<<< HEAD
-            self._params.append(tmp_params.copy())
-            self._params_err.append(np.sqrt(np.diag(fcov)))
-=======
         self._params = []
         self._params_err = []
         for qind, qubit in enumerate(self._qubits):
@@ -219,8 +176,6 @@
                                          self._ydata[qind]['mean'],
                                          sigma=self._ydata[qind]['std'],
                                          p0=p0, bounds=bounds)
->>>>>>> 079bce48
-
             self._params.append(tmp_params.copy())
             self._params_err.append(np.sqrt(np.diag(fcov)))
 
@@ -229,11 +184,7 @@
         Plot coherence data.
 
         Args:
-<<<<<<< HEAD
             qind: qubit index to plot
-=======
-            qind: qubit idndex to plot
->>>>>>> 079bce48
             ax: plot axes
             show_plot: call plt.show()
 
@@ -247,41 +198,25 @@
             ax = plt.gca()
 
         ax.errorbar(self._xdata, self._ydata[qind]['mean'],
-<<<<<<< HEAD
-                     self._ydata[qind]['std'],
-                     marker='.', markersize=9, c='b', linestyle='')
-        ax.plot(self._xdata, self._fit_fun(self._xdata, *self._params[qind]),
-                 c='r', linestyle='--',
-                 label=self._description+': '+str(np.around(self._time[qind],1))+' micro-seconds')
-=======
                     self._ydata[qind]['std'],
                     marker='.', markersize=9, c='b', linestyle='')
         ax.plot(self._xdata, self._fit_fun(self._xdata, *self._params[qind]),
                 c='r', linestyle='--',
                 label=self._description + ': ' +
                 str(np.around(self._time[qind], 1)) + ' micro-seconds')
->>>>>>> 079bce48
 
         ax.tick_params(axis='x', labelsize=14, labelrotation=70)
         ax.tick_params(axis='y', labelsize=14)
         ax.set_xlabel('time [micro-seconds]', fontsize=16)
         ax.set_ylabel('Probability of success', fontsize=16)
         ax.set_title(self._description + ' for qubit ' +
-<<<<<<< HEAD
-                  str(self._qubits[qind]), fontsize=18)
-=======
                      str(self._qubits[qind]), fontsize=18)
->>>>>>> 079bce48
         ax.legend(fontsize=12)
         ax.grid(True)
         if show_plot:
             plt.show()
 
         return ax
-<<<<<<< HEAD
-
-=======
->>>>>>> 079bce48
 
     @staticmethod
     def _exp_fit_fun(x, a, tau, c):
@@ -298,34 +233,18 @@
     """
 
     def __init__(self, backend_result, shots, xdata,
-<<<<<<< HEAD
-                 qubits, fit_p0, fit_bounds):
-
-        BaseCoherenceFitter.__init__(self, '$T_1$',
-                                     backend_result, shots,
-                                     xdata, qubits,
-=======
                  qubits,
                  fit_p0, fit_bounds):
 
         BaseCoherenceFitter.__init__(self, '$T_1$',
                                      backend_result, shots, xdata,
                                      qubits,
->>>>>>> 079bce48
                                      BaseCoherenceFitter._exp_fit_fun,
                                      fit_p0, fit_bounds, expected_state='1')
 
         self._time = []
         self._time_err = []
         for qind, _ in enumerate(qubits):
-<<<<<<< HEAD
-            self._time.append(self._params[qind][1])
-            self._time_err.append(self._params_err[qind][1])
-
-    def plot_coherence(self, qind, ax=None):
-
-        ax = BaseCoherenceFitter.plot_coherence(self, qind, ax, show_plot=False)
-=======
             self._time.append(self.params[qind][1])
             self._time_err.append(self.params_err[qind][1])
 
@@ -333,7 +252,6 @@
 
         ax = BaseCoherenceFitter.plot_coherence(self, qind, ax,
                                                 show_plot=False)
->>>>>>> 079bce48
         ax.set_ylabel("Excited State Population")
 
         return ax
@@ -359,15 +277,9 @@
             self._time.append(self._params[qind][1])
             self._time_err.append(self._params_err[qind][1])
 
-<<<<<<< HEAD
     def plot_coherence(self, qind, ax=None):
 
         ax = BaseCoherenceFitter.plot_coherence(self, qind, ax, show_plot=False)
-=======
-    def plot_coherence(self, ax=None):
-
-        ax = BaseCoherenceFitter.plot_coherence(self, ax, show_plot=False)
->>>>>>> 079bce48
         ax.set_ylabel("Ground State Population")
 
         return ax
@@ -426,11 +338,8 @@
         ax = BaseCoherenceFitter.plot_coherence(self, qind, ax, show_plot=False)
         ax.set_ylabel("Ground State Population")
 
-<<<<<<< HEAD
         return ax
 
-=======
->>>>>>> 079bce48
     @staticmethod
     def _osc_fit_fun(x, a, tau, f, phi, c):
         """
